import uuid
import json
import hmac
import hashlib
import base64
import requests
from datetime import datetime
from core.providers.tts.base import TTSProviderBase

import time
import uuid
from urllib import parse


class AccessToken:
    @staticmethod
    def _encode_text(text):
        encoded_text = parse.quote_plus(text)
        return encoded_text.replace("+", "%20").replace("*", "%2A").replace("%7E", "~")

    @staticmethod
    def _encode_dict(dic):
        keys = dic.keys()
        dic_sorted = [(key, dic[key]) for key in sorted(keys)]
        encoded_text = parse.urlencode(dic_sorted)
        return encoded_text.replace("+", "%20").replace("*", "%2A").replace("%7E", "~")

    @staticmethod
    def create_token(access_key_id, access_key_secret):
        parameters = {
            "AccessKeyId": access_key_id,
            "Action": "CreateToken",
            "Format": "JSON",
            "RegionId": "cn-shanghai",
            "SignatureMethod": "HMAC-SHA1",
            "SignatureNonce": str(uuid.uuid1()),
            "SignatureVersion": "1.0",
            "Timestamp": time.strftime("%Y-%m-%dT%H:%M:%SZ", time.gmtime()),
            "Version": "2019-02-28",
        }
        # 构造规范化的请求字符串
        query_string = AccessToken._encode_dict(parameters)
        # print('规范化的请求字符串: %s' % query_string)
        # 构造待签名字符串
        string_to_sign = (
            "GET"
            + "&"
            + AccessToken._encode_text("/")
            + "&"
            + AccessToken._encode_text(query_string)
        )
        # print('待签名的字符串: %s' % string_to_sign)
        # 计算签名
        secreted_string = hmac.new(
            bytes(access_key_secret + "&", encoding="utf-8"),
            bytes(string_to_sign, encoding="utf-8"),
            hashlib.sha1,
        ).digest()
        signature = base64.b64encode(secreted_string)
        # print('签名: %s' % signature)
        # 进行URL编码
        signature = AccessToken._encode_text(signature)
        # print('URL编码后的签名: %s' % signature)
        # 调用服务
        full_url = "http://nls-meta.cn-shanghai.aliyuncs.com/?Signature=%s&%s" % (
            signature,
            query_string,
        )
        # print('url: %s' % full_url)
        # 提交HTTP GET请求
        response = requests.get(full_url)
        if response.ok:
            root_obj = response.json()
            key = "Token"
            if key in root_obj:
                token = root_obj[key]["Id"]
                expire_time = root_obj[key]["ExpireTime"]
                return token, expire_time
        # print(response.text)
        return None, None


class TTSProvider(TTSProviderBase):

    def __init__(self, config, delete_audio_file):
        super().__init__(config, delete_audio_file)

        # 新增空值判断逻辑
        self.access_key_id = config.get("access_key_id")
        self.access_key_secret = config.get("access_key_secret")

        self.appkey = config.get("appkey")
        self.format = config.get("format", "wav")

        sample_rate = config.get("sample_rate", "16000")
        self.sample_rate = int(sample_rate) if sample_rate else 16000

        if config.get("private_voice"):
            self.voice = config.get("private_voice")
        else:
            self.voice = config.get("voice", "xiaoyun")

        volume = config.get("volume", "50")
        self.volume = int(volume) if volume else 50

        speech_rate = config.get("speech_rate", "0")
        self.speech_rate = int(speech_rate) if speech_rate else 0

        pitch_rate = config.get("pitch_rate", "0")
        self.pitch_rate = int(pitch_rate) if pitch_rate else 0

        self.host = config.get("host", "nls-gateway-cn-shanghai.aliyuncs.com")
        self.api_url = f"https://{self.host}/stream/v1/tts"
        self.header = {"Content-Type": "application/json"}

        if self.access_key_id and self.access_key_secret:
            # 使用密钥对生成临时token
            self._refresh_token()
        else:
            # 直接使用预生成的长期token
            self.token = config.get("token")
            self.expire_time = None

    def _refresh_token(self):
        """刷新Token并记录过期时间"""
        if self.access_key_id and self.access_key_secret:
            self.token, expire_time_str = AccessToken.create_token(
                self.access_key_id, self.access_key_secret
            )
            if not expire_time_str:
                raise ValueError("无法获取有效的Token过期时间")

            try:
                # 统一转换为字符串处理
                expire_str = str(expire_time_str).strip()

                if expire_str.isdigit():
                    expire_time = datetime.fromtimestamp(int(expire_str))
                else:
                    expire_time = datetime.strptime(expire_str, "%Y-%m-%dT%H:%M:%SZ")
                self.expire_time = expire_time.timestamp() - 60
            except Exception as e:
                raise ValueError(f"无效的过期时间格式: {expire_str}") from e

        else:
            self.expire_time = None

        if not self.token:
            raise ValueError("无法获取有效的访问Token")

    def _is_token_expired(self):
        """检查Token是否过期"""
        if not self.expire_time:
            return False  # 长期Token不过期
        # 新增调试日志
        # current_time = time.time()
        # remaining = self.expire_time - current_time
        # print(f"Token过期检查: 当前时间 {datetime.fromtimestamp(current_time)} | "
        #              f"过期时间 {datetime.fromtimestamp(self.expire_time)} | "
        #              f"剩余 {remaining:.2f}秒")
        return time.time() > self.expire_time
<<<<<<< HEAD
=======

    def generate_filename(self, extension=".wav"):
        return os.path.join(
            self.output_file,
            f"tts-{__name__}{datetime.now().date()}@{uuid.uuid4().hex}{extension}",
        )
>>>>>>> 9ca98f63

    async def text_to_speak(self, text, output_file):
        if self._is_token_expired():
            logger.warning("Token已过期，正在自动刷新...")
            self._refresh_token()
        request_json = {
            "appkey": self.appkey,
            "token": self.token,
            "text": text,
            "format": self.format,
            "sample_rate": self.sample_rate,
            "voice": self.voice,
            "volume": self.volume,
            "speech_rate": self.speech_rate,
            "pitch_rate": self.pitch_rate,
        }

        # print(self.api_url, json.dumps(request_json, ensure_ascii=False))
        try:
            resp = requests.post(
                self.api_url, json.dumps(request_json), headers=self.header
            )
            if resp.status_code == 401:  # Token过期特殊处理
                self._refresh_token()
                resp = requests.post(
                    self.api_url, json.dumps(request_json), headers=self.header
                )
            # 检查返回请求数据的mime类型是否是audio/***，是则保存到指定路径下；返回的是binary格式的
            if resp.headers["Content-Type"].startswith("audio/"):
                with open(output_file, "wb") as f:
                    f.write(resp.content)
                return output_file
            else:
                raise Exception(
                    f"{__name__} status_code: {resp.status_code} response: {resp.content}"
                )
        except Exception as e:
            raise Exception(f"{__name__} error: {e}")<|MERGE_RESOLUTION|>--- conflicted
+++ resolved
@@ -159,15 +159,6 @@
         #              f"过期时间 {datetime.fromtimestamp(self.expire_time)} | "
         #              f"剩余 {remaining:.2f}秒")
         return time.time() > self.expire_time
-<<<<<<< HEAD
-=======
-
-    def generate_filename(self, extension=".wav"):
-        return os.path.join(
-            self.output_file,
-            f"tts-{__name__}{datetime.now().date()}@{uuid.uuid4().hex}{extension}",
-        )
->>>>>>> 9ca98f63
 
     async def text_to_speak(self, text, output_file):
         if self._is_token_expired():
